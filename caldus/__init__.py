"""Conversion of resistance measurements from platinum thermometers to temperatures values.

This package implements Callendar-Van Dusen equations for converting resistance values measured from
platinum resistors.The implementation and terminology is based on the following resources:

    `IEC 60751, Industrial platinum resistance thermometers and platinum temperature sensors.`
"""
import numpy as np


__all__ = ["temperature2resistance", "resistance2temperature", "r2t", "t2r"]


def _cvd_pos(t, R0, A, B):
    return R0 * (1 + A * t + B * t**2)


def _cvd_neg(t, R0, A, B, C):
    return R0 * (1 + A * t + B * t**2 + C * (t - 100) * t**3)


def temperature2resistance(t, R0=100.0, A=3.9083e-3, B=-5.775e-7, C=-4.183e-12):
    """Convert temperature to resistance for platinum resistors.

    Converts temperature to resistance for platinum resistors by the Callendar
    Van Dusen equations.

    Arguments
    ---------
    t : float or 1darray
        Temperature to convert to resistance.
    R0 : float, optional
        Resistance at 0C, for example 100ohm for Pt100 or 1000ohm for Pt1000.
    A,B,C : float, optional
        Coefficients for platinum resistors, see e.g. IEC60751.

    Returns
    -------
    1darray
        Resistance values for corresponding temperature.

    Raises
    ------
    ValueError
        If the temperature is out of bounds, i.e (T<-200C) or (T>850C) equation.
    """
    t = np.asarray(t, dtype=float)
<<<<<<< HEAD
    if np.any(t<-200) or np.any(t>850):
=======
    if np.any(t < -200) or np.any(t > 850):
>>>>>>> 3b095cee
        raise ValueError(
            "Resistance only defined for temperatures between -200C and 850C."
        )
    R = np.piecewise(
        t,
        [t < 0.0, t >= 0.0],
        [lambda x: _cvd_neg(x, R0, A, B, C), lambda x: _cvd_pos(x, R0, A, B)],
    )
    if R.size == 1:
        R = float(R)
    return R


def _solve_cubic(A2, A1, A0):
    """Find real root of a reduced form cubic equation.

    This function takes the coefficients of a cubic equation
    x³ + A2x² + A1x + A0 = 0 and returns its roots by employing
    Cardano's method.

    Parameters
    ----------
    A2, A1, A0 : float or 1darray
        Coefficients of the quadratic, linear and constant term.

    Returns
    -------
    float or 1darray
        Real root of the cubic equation.

    Note
    ----
    This is a partial implementation of Cardano's method for solving a cubic
    equation arising in Ferrari's method for solving the quartic Callendar
    Van Dusen equation over the negative domain. This implementation should
    not be used for other purposes as it is neither stable, accurate or even
    correct for the general case.
    """
    q = A1 / 3.0 - A2**2.0 / 9.0
    r = (A1 * A2 - 3.0 * A0) / 6.0 - A2**3.0 / 27.0
    A = np.cbrt(np.abs(r) + np.sqrt(r**2.0 + q**3.0))
    t1 = A - q / A
    return t1 - A2 / 3.0


def _solve_quartic(A3, A2, A1, A0):
    """Solve for the relevant root of Callendar-Van Dusen equation.

    This function takes the coefficients of quartic equation
    x⁴ + A3x³ + A2x² +  A1x + A0 = 0 and returns the root that is relevant
    for solving the Callendar-Van Dusen equation over the netagive domain, i.e.
    t = [-200C, 0C> by employing Ferrari's method.

    Parameters
    ----------
    A3, A2, A1, A0 : float or 1darray
        Coefficients of the cubic, quadratic, linear and constant term.

    Returns
    -------
    float or 1darray
        Relevant root of Callendar-Van Dusen equation.

    Note
    ----
    This is a partial implementation of Ferrari's method for solving the quartic
    Callendar Van Dusen equation over the negative domain. This implementation
    should not be used for other purposes as it is neither stable, accurate or
    even correct for the general case.
    """
    C = A3 / 4.0
    b = [
        A0 - A1 * C + A2 * C**2.0 - 3.0 * C**4.0,
        A1 - 2.0 * A2 * C + 8.0 * C**3.0,
        A2 - 6.0 * C**2.0,
    ]
    m = _solve_cubic(b[2], b[2] ** 2.0 / 4.0 - b[0], -b[1] ** 2.0 / 8.0)
    R = -np.sqrt(m**2.0 + b[2] * m + b[2] ** 2.0 / 4.0 - b[0])
    return np.sqrt(m / 2) - C - np.sqrt(-m / 2.0 - b[2] / 2.0 - R)


def _inv_cvd_pos(R, R0, A, B):
    a = A / B
    b = (1 - R / R0) / B
    return 0.5 * (-a - np.sqrt(a**2 - 4 * b))


def _inv_cvd_neg(R, R0, A, B, C):
    t = _solve_quartic(-100.0, B / C, A / C, 1 / C * (1 - R / R0))
    return t


def resistance2temperature(R, R0=100.0, A=3.9083e-3, B=-5.775e-7, C=-4.183e-12):
    """Convert resistance to temperature for platinum resistors.

    Converts resistance to temperature for platinum resistors by inverting Callendar-Van Dusen equations.
    This method uses Ferrari's method to solve the cubic equation.

    Arguments
    ---------
    R : float or 1darray
        Resistance to convert to temperature.
    R0 : float, optional
        Resistance at 0C, for example 100ohm for Pt100 or 1000ohm for Pt1000.
    A,B,C : float, optional
        Coefficients for platinum resistors, see e.g. IEC60751.

    Returns
    -------
    1darray
        Temperature values for corresponding resistance.

    Raises
    ------
    ValueError
        If the temperature is out of bounds, i.e (t<-200C) or (t>850C) equation.
    """
    R = np.asarray(R, dtype=float)
<<<<<<< HEAD
    if np.any(R<_cvd_neg(-200, R0, A, B, C)) or np.any(R>_cvd_pos(850, R0, A, B)):
=======
    if np.any(R < _cvd_neg(-200, R0, A, B, C)) or np.any(R > _cvd_pos(850, R0, A, B)):
>>>>>>> 3b095cee
        raise ValueError(
            "Resistance only defined for temperatures between -200C and 850C."
        )
    t = np.piecewise(
        R,
        [R < R0, R >= R0],
        [
            lambda x: _inv_cvd_neg(x, R0, A, B, C),
            lambda x: _inv_cvd_pos(x, R0, A, B),
        ],
    )
    if t.size == 1:
        t = float(t)
    return t


t2r = temperature2resistance
r2t = resistance2temperature<|MERGE_RESOLUTION|>--- conflicted
+++ resolved
@@ -45,11 +45,7 @@
         If the temperature is out of bounds, i.e (T<-200C) or (T>850C) equation.
     """
     t = np.asarray(t, dtype=float)
-<<<<<<< HEAD
     if np.any(t<-200) or np.any(t>850):
-=======
-    if np.any(t < -200) or np.any(t > 850):
->>>>>>> 3b095cee
         raise ValueError(
             "Resistance only defined for temperatures between -200C and 850C."
         )
@@ -168,11 +164,7 @@
         If the temperature is out of bounds, i.e (t<-200C) or (t>850C) equation.
     """
     R = np.asarray(R, dtype=float)
-<<<<<<< HEAD
-    if np.any(R<_cvd_neg(-200, R0, A, B, C)) or np.any(R>_cvd_pos(850, R0, A, B)):
-=======
     if np.any(R < _cvd_neg(-200, R0, A, B, C)) or np.any(R > _cvd_pos(850, R0, A, B)):
->>>>>>> 3b095cee
         raise ValueError(
             "Resistance only defined for temperatures between -200C and 850C."
         )
